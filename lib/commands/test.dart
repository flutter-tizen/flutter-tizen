--- conflicted
+++ resolved
@@ -26,8 +26,7 @@
 import '../tizen_project.dart';
 
 class TizenTestCommand extends TestCommand
-<<<<<<< HEAD
-    with TizenExtension, TizenRequiredArtifacts {
+    with DartPluginRegistry, TizenRequiredArtifacts {
   TizenTestCommand({
     bool verboseHelp = false,
     TestWrapper testWrapper = const TestWrapper(),
@@ -112,9 +111,4 @@
       FutureOr<PlatformPlugin> Function() platforms) {
     hack.registerPlatformPlugin(runtimes, platforms);
   }
-=======
-    with DartPluginRegistry, TizenRequiredArtifacts {
-  TizenTestCommand({bool verboseHelp = false})
-      : super(verboseHelp: verboseHelp);
->>>>>>> 5131c145
 }