--- conflicted
+++ resolved
@@ -451,11 +451,7 @@
     // TODO(swift-kim): This property is used by projects created before May
     // 2021. Keep the value up to date until majority of projects are migrated
     // to use ProjectReference.
-<<<<<<< HEAD
-    const String embeddingVersion = '1.9.1';
-=======
     const String embeddingVersion = '1.10.0';
->>>>>>> 1007c247
     final bool migrated = !tizenProject.projectFile
         .readAsStringSync()
         .contains(r'$(FlutterEmbeddingVersion)');
