﻿<Project Sdk="Tizen.NET.Sdk/1.1.6">

  <PropertyGroup>
    <OutputType>library</OutputType>
    <TargetFramework>tizen40</TargetFramework>
    <LangVersion>8</LangVersion>
    <Nullable>enable</Nullable>
    <GeneratePackageOnBuild>true</GeneratePackageOnBuild>
    <PackageId>Tizen.Flutter.Embedding</PackageId>
<<<<<<< HEAD
    <Version>1.9.1</Version>
=======
    <Version>1.10.0</Version>
>>>>>>> 1007c247
    <Authors>flutter-tizen</Authors>
    <PackageLicenseExpression>BSD-3-Clause</PackageLicenseExpression>
    <PackageProjectUrl>https://github.com/flutter-tizen</PackageProjectUrl>
    <Description>Provides a base class for integrating Flutter within a Tizen app.</Description>
    <PackageTags>Tizen;Flutter</PackageTags>
    <GenerateDocumentationFile>true</GenerateDocumentationFile>
    <NoWarn>NU5048,CS1591</NoWarn>
  </PropertyGroup>

</Project><|MERGE_RESOLUTION|>--- conflicted
+++ resolved
@@ -7,11 +7,7 @@
     <Nullable>enable</Nullable>
     <GeneratePackageOnBuild>true</GeneratePackageOnBuild>
     <PackageId>Tizen.Flutter.Embedding</PackageId>
-<<<<<<< HEAD
-    <Version>1.9.1</Version>
-=======
     <Version>1.10.0</Version>
->>>>>>> 1007c247
     <Authors>flutter-tizen</Authors>
     <PackageLicenseExpression>BSD-3-Clause</PackageLicenseExpression>
     <PackageProjectUrl>https://github.com/flutter-tizen</PackageProjectUrl>
